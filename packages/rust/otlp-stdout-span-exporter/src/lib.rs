--- conflicted
+++ resolved
@@ -317,11 +317,6 @@
     }
 
     /// Retrieves all lines currently in the buffer, clearing the buffer afterwards.
-<<<<<<< HEAD
-    pub fn take_lines(&self) -> Vec<String> {
-        let mut guard = self.buffer.lock().expect("Failed to lock buffer mutex");
-        std::mem::take(&mut *guard) // Efficiently swaps the Vec with an empty one
-=======
     pub fn take_lines(&self) -> Result<Vec<String>, OTelSdkError> {
         let mut guard = self.buffer.lock().map_err(|e| {
             OTelSdkError::InternalFailure(format!(
@@ -330,22 +325,17 @@
             ))
         })?;
         Ok(std::mem::take(&mut *guard)) // Efficiently swaps the Vec with an empty one and wraps in Ok
->>>>>>> d2d411c4
     }
 }
 
 impl Output for BufferOutput {
     fn write_line(&self, line: &str) -> Result<(), OTelSdkError> {
-<<<<<<< HEAD
-        let mut guard = self.buffer.lock().expect("Failed to lock buffer mutex");
-=======
         let mut guard = self.buffer.lock().map_err(|e| {
             OTelSdkError::InternalFailure(format!(
                 "Failed to lock buffer mutex for write_line: {}",
                 e
             ))
         })?;
->>>>>>> d2d411c4
         guard.push(line.to_string());
         Ok(())
     }
